#!/usr/bin/env python3
"""Backend do chat com Claude SDK - Streaming real."""

import sys
from pathlib import Path
from datetime import datetime
from typing import AsyncIterator, Optional, List
import json
import uuid

# Adicionar claude-agent-sdk ao path
sdk_path = Path("/Users/2a/Desktop/youtube_clickbait/claude-agent-sdk-python")
sys.path.insert(0, str(sdk_path))

from fastapi import FastAPI, WebSocket, WebSocketDisconnect
from fastapi.middleware.cors import CORSMiddleware
from fastapi.staticfiles import StaticFiles
from pydantic import BaseModel

from claude_agent_sdk import (
    ClaudeSDKClient,
    ClaudeAgentOptions,
    AssistantMessage,
    TextBlock,
    ThinkingBlock,
    ToolUseBlock,
    ToolResultBlock,
    ResultMessage,
)

from code_runner import get_code_runner

app = FastAPI(title="Claude Chat API", version="1.0.0")

# CORS habilitado para permitir Live Server
app.add_middleware(
    CORSMiddleware,
    allow_origins=["*"],  # Em produção, especificar domínios
    allow_credentials=True,
    allow_methods=["*"],
    allow_headers=["*"],
)

# Armazenamento de conversas (em memória)
conversations = {}

# Sessões ativas do Claude (mantém contexto)
active_sessions = {}


class Message(BaseModel):
    """Mensagem do chat."""
    role: str
    content: str
    timestamp: str
    thinking: Optional[str] = None


class Conversation(BaseModel):
    """Conversa completa."""
    id: str
    messages: List[Message]
    created_at: str


class ChatRequest(BaseModel):
    """Request de mensagem."""
    message: str
    conversation_id: Optional[str] = None
    session_id: Optional[str] = None  # ID da sessão Claude SDK para resume


class CodeExecutionRequest(BaseModel):
    """Request para executar código."""
    code: str
    language: str = "python"


class DeleteMessageRequest(BaseModel):
    """Request para remover mensagem de sessão JSONL."""
    message_id: str | None = None
    line_index: int | None = None


@app.get("/")
async def root():
    """Health check."""
    return {"status": "ok", "service": "Claude Chat API"}


# Queue de operações Neo4j pendentes
neo4j_operations_queue = []


@app.get("/neo4j/pending")
async def get_pending_neo4j_operations():
    """Retorna operações Neo4j pendentes para execução externa."""
    return {
        "operations": neo4j_operations_queue,
        "count": len(neo4j_operations_queue)
    }


@app.post("/neo4j/mark_processed")
async def mark_neo4j_operations_processed(operation_ids: List[int]):
    """Marca operações como processadas."""
    global neo4j_operations_queue

    # Remover operações processadas
    neo4j_operations_queue = [
        op for i, op in enumerate(neo4j_operations_queue)
        if i not in operation_ids
    ]

    return {"success": True, "remaining": len(neo4j_operations_queue)}


@app.get("/conversations")
async def list_conversations():
    """Lista todas as conversas."""
    return {
        "conversations": [
            {
                "id": conv_id,
                "message_count": len(conv.messages),
                "created_at": conv.created_at,
                "last_message": conv.messages[-1].content[:100] if conv.messages else ""
            }
            for conv_id, conv in conversations.items()
        ]
    }


@app.get("/conversations/{conversation_id}")
async def get_conversation(conversation_id: str):
    """Retorna uma conversa específica."""
    if conversation_id not in conversations:
        return {"error": "Conversation not found"}, 404

    return conversations[conversation_id]


def find_session_file(session_id: str) -> Path | None:
    """Localiza arquivo JSONL correspondente ao session_id."""
    projects_path = Path.home() / ".claude" / "projects"

    for jsonl_file in projects_path.rglob("*.jsonl"):
        if session_id in jsonl_file.name:
            return jsonl_file

    return None


@app.get("/sessions")
async def list_sessions():
    """Lista todas as sessões .jsonl disponíveis."""
    projects_path = Path.home() / ".claude" / "projects"
    sessions = []

    for jsonl_file in projects_path.rglob("*.jsonl"):
        try:
            # Ler primeira e última linha para metadata
            with open(jsonl_file, 'r') as f:
                lines = f.readlines()
                if not lines:
                    continue

                first = json.loads(lines[0].strip())
                last = json.loads(lines[-1].strip()) if len(lines) > 1 else first

                # Usar sessionId do evento, ou extrair do nome do arquivo
                session_id = first.get("sessionId")
                if not session_id:
                    session_id = jsonl_file.stem  # Nome sem extensão

                sessions.append({
                    "session_id": session_id,
                    "file": str(jsonl_file),
                    "file_name": jsonl_file.name,
                    "message_count": len(lines),
                    "created_at": first.get("timestamp", ""),
                    "updated_at": last.get("timestamp", ""),
                    "model": last.get("message", {}).get("model", "unknown") if last.get("type") == "assistant" else "unknown"
                })
        except:
            pass

    sessions.sort(key=lambda x: x["updated_at"], reverse=True)
    return {"sessions": sessions, "count": len(sessions)}


@app.get("/sessions/{session_id}")
async def get_session(session_id: str):
    """Retorna sessão .jsonl do Claude SDK."""
    jsonl_file = find_session_file(session_id)

    if not jsonl_file:
        return {"error": "Session not found"}, 404

    messages = []
    with open(jsonl_file, 'r') as f:
        for line in f:
            line = line.strip()
            if line:
                try:
                    messages.append(json.loads(line))
                except:
                    pass

    return {
        "session_id": session_id,
        "file": str(jsonl_file),
        "messages": messages,
        "count": len(messages)
    }


@app.delete("/sessions/{session_id}")
async def delete_session(session_id: str):
    """Remove completamente uma sessão (arquivo JSONL)."""
    jsonl_file = find_session_file(session_id)
    if not jsonl_file:
        return {"error": "Session not found"}, 404

    try:
        jsonl_file.unlink()
        return {
            "success": True,
            "session_id": session_id,
            "file": str(jsonl_file)
        }
    except Exception as e:
        return {"error": f"Falha ao remover sessão: {str(e)}"}, 500


@app.delete("/sessions/{session_id}/messages")
async def delete_session_message(session_id: str, request: DeleteMessageRequest):
    """Remove uma mensagem específica do arquivo JSONL da sessão."""
    if not request.message_id and request.line_index is None:
        return {"error": "message_id ou line_index são obrigatórios"}, 400

    jsonl_file = find_session_file(session_id)
    if not jsonl_file:
        return {"error": "Session not found"}, 404

    kept_lines: list[str] = []
    removed_entries: list[dict] = []

    target_indices: set[int] = set()
    if request.line_index is not None and request.line_index >= 0:
        target_indices.add(request.line_index)

    with open(jsonl_file, 'r', encoding='utf-8') as source:
        for idx, raw_line in enumerate(source):
            stripped = raw_line.strip()

            if not stripped:
                if idx not in target_indices:
                    kept_lines.append(raw_line)
                continue

            try:
                data = json.loads(stripped)
            except json.JSONDecodeError:
                if idx not in target_indices:
                    kept_lines.append(raw_line)
                continue

            match = False

            if idx in target_indices:
                match = True

            if request.message_id and not match:
                candidates = [
                    data.get("messageId"),
                    data.get("id"),
                    data.get("uuid"),
                ]

                msg = data.get("message")
                if isinstance(msg, dict):
                    candidates.extend([
                        msg.get("id"),
                        msg.get("messageId"),
                    ])

                if request.message_id in [c for c in candidates if c]:
                    match = True

            if match:
                removed_entries.append(data)
            else:
                kept_lines.append(raw_line)

    if not removed_entries:
        return {"error": "Mensagem não encontrada"}, 404

    temp_path = jsonl_file.with_suffix(jsonl_file.suffix + ".tmp")
    with open(temp_path, 'w', encoding='utf-8') as target:
        target.writelines(kept_lines)

    temp_path.replace(jsonl_file)

    return {
        "session_id": session_id,
        "removed_count": len(removed_entries),
        "removed_ids": [
            entry.get("messageId")
            or entry.get("id")
            or entry.get("uuid")
            or (entry.get("message", {}) if isinstance(entry.get("message"), dict) else {}).get("id")
        for entry in removed_entries
        ],
        "remaining_messages": len(kept_lines)
    }


class DeleteMessageRequest(BaseModel):
    """Request para deletar mensagem."""
    message_id: Optional[str] = None
    line_index: Optional[int] = None


@app.delete("/sessions/{session_id}/messages")
async def delete_session_message(session_id: str, request: DeleteMessageRequest):
    """Remove mensagem específica de uma sessão .jsonl."""
    from pathlib import Path

    # Procurar arquivo .jsonl
    projects_path = Path.home() / ".claude" / "projects"

    for jsonl_file in projects_path.rglob("*.jsonl"):
        if session_id in jsonl_file.name:
            try:
                # Ler todas as linhas
                with open(jsonl_file, 'r') as f:
                    lines = f.readlines()

                # Encontrar linha a remover
                line_to_remove = None

                if request.line_index is not None and 0 <= request.line_index < len(lines):
                    line_to_remove = request.line_index
                elif request.message_id:
                    for i, line in enumerate(lines):
                        try:
                            data = json.loads(line.strip())
                            if data.get("id") == request.message_id or data.get("messageId") == request.message_id:
                                line_to_remove = i
                                break
                        except:
                            continue

                if line_to_remove is None:
                    return {"error": "Message not found"}, 404

                # Remover linha
                lines.pop(line_to_remove)

                # Reescrever arquivo
                with open(jsonl_file, 'w') as f:
                    f.writelines(lines)

                return {
                    "success": True,
                    "removed_index": line_to_remove,
                    "remaining_count": len(lines)
                }

            except Exception as e:
                return {"error": f"Failed to delete message: {str(e)}"}, 500

    return {"error": "Session not found"}, 404


@app.get("/conversations/{conversation_id}/export")
async def export_conversation(conversation_id: str):
    """Exporta conversa em formato Markdown."""
    if conversation_id not in conversations:
        return {"error": "Conversation not found"}, 404

    conv = conversations[conversation_id]

    # Gerar markdown
    md_content = f"""# 💬 Conversa com Claude

**Data:** {conv.created_at}
**ID:** {conversation_id}
**Mensagens:** {len(conv.messages)}

---

"""

    for i, msg in enumerate(conv.messages, 1):
        role_emoji = "👤" if msg.role == "user" else "🤖"
        role_name = "Você" if msg.role == "user" else "Claude"

        md_content += f"## {role_emoji} {role_name} ({msg.timestamp})\n\n"
        md_content += f"{msg.content}\n\n"

        if msg.thinking:
            md_content += f"*💭 Pensamento: {msg.thinking}*\n\n"

        md_content += "---\n\n"

    return {
        "markdown": md_content,
        "filename": f"conversa_{conversation_id[:8]}.md"
    }


@app.post("/execute/code")
async def execute_code(request: CodeExecutionRequest):
    """Executa código Python de forma segura."""
    if request.language != "python":
        return {"error": "Apenas Python é suportado por enquanto"}, 400

    runner = get_code_runner()
    result = runner.run(request.code)

    return result


@app.websocket("/ws/chat")
async def websocket_chat(websocket: WebSocket):
    """WebSocket para chat com streaming."""
    await websocket.accept()

    try:
        while True:
            # Receber mensagem do cliente
            data = await websocket.receive_text()
            request = json.loads(data)
            print(f"📨 Mensagem recebida: {data}")

            message = request.get("message", "")
            received_conv_id = request.get("conversation_id")
            conversation_id = received_conv_id if received_conv_id else str(uuid.uuid4())
            session_id = request.get("session_id")  # ID da sessão Claude SDK (opcional)
            is_new_session = not received_conv_id and not session_id  # Nova sessão apenas se não tiver conversation_id E nem session_id

            if is_new_session:
                print(f"✨ NOVA SESSÃO CRIADA: conv_id={conversation_id}")

            print(f"🔍 Processando: message={message[:50]}..., conv_id={conversation_id}, session_id={session_id}, new_session={is_new_session}")

            # Criar conversa se não existir
            if conversation_id not in conversations:
                conversations[conversation_id] = Conversation(
                    id=conversation_id,
                    messages=[],
                    created_at=datetime.now().isoformat()
                )

            # Adicionar mensagem do usuário
            user_message = Message(
                role="user",
                content=message,
                timestamp=datetime.now().isoformat()
            )
            conversations[conversation_id].messages.append(user_message)

            # Enviar confirmação
            await websocket.send_json({
                "type": "user_message_saved",
                "conversation_id": conversation_id
            })

            # Processar com Claude SDK (passar conversation_id, session_id e is_new_session)
            try:
                print(f"🤖 Iniciando processamento com Claude SDK...")
                async for chunk in process_with_claude(message, conversation_id, session_id, is_new_session):
                    await websocket.send_json(chunk)

                    # Salvar mensagem do assistant
                    if chunk.get("type") == "result":
                        assistant_message = Message(
                            role="assistant",
                            content=chunk.get("content", ""),
                            timestamp=datetime.now().isoformat(),
                            thinking=chunk.get("thinking")
                        )
                        conversations[conversation_id].messages.append(assistant_message)
                        print(f"✅ Resposta completa enviada")

            except Exception as e:
                print(f"❌ Erro no processamento: {e}")
                import traceback
                traceback.print_exc()
                await websocket.send_json({
                    "type": "error",
                    "error": str(e)
                })

    except WebSocketDisconnect:
        print("Cliente desconectado")


<<<<<<< HEAD
async def process_with_claude(message: str, conversation_id: Optional[str] = None, session_id: Optional[str] = None) -> AsyncIterator[dict]:
=======
async def process_with_claude(message: str, conversation_id: str | None = None, session_id: str | None = None, is_new_session: bool = False) -> AsyncIterator[dict]:
>>>>>>> 461dfca0
    """Processa mensagem com Claude SDK e retorna chunks.

    Args:
        message: Mensagem do usuário
        conversation_id: ID da conversa RAM (mantém contexto se fornecido)
        session_id: ID da sessão Claude SDK (.jsonl) - sobrescreve conversation_id se fornecido
        is_new_session: Se True, força criação de nova sessão sem resume
    """

    # Se session_id foi fornecido, usar ele para resume (sessão .jsonl persistente)
    # Caso contrário, usar conversation_id (memória RAM)
    resume_id = session_id if session_id else conversation_id

    # Só resume se NÃO for nova sessão E (há histórico para conversation_id OU tem session_id)
    conversation = conversations.get(conversation_id) if conversation_id else None
    has_history = not is_new_session and ((conversation and len(conversation.messages) > 1) or bool(session_id))

    resume_value = resume_id if has_history else None
    # continue_conversation=True conflita com resume quando há session_id
    # Usar apenas quando continuar conversa em RAM sem session_id
    should_continue = not is_new_session and not session_id

    print(f"🔧 ClaudeAgentOptions: continue_conversation={should_continue}, resume={resume_value}")

    options = ClaudeAgentOptions(
        model="claude-haiku-4-5-20251001",
        max_turns=10,
        permission_mode="bypassPermissions",
        continue_conversation=should_continue,
        resume=resume_value
    )

    full_content = ""
    thinking_content = ""

    tool_names: dict[str, str] = {}

    try:
        async with ClaudeSDKClient(options=options) as client:
            await client.query(message)

            async for msg in client.receive_response():
                if isinstance(msg, AssistantMessage):
                    for block in msg.content:
                        if isinstance(block, TextBlock):
                            # Enviar chunk de texto
                            full_content += block.text

                            yield {
                                "type": "text_chunk",
                                "content": block.text,
                                "full_content": full_content
                            }

                        elif isinstance(block, ThinkingBlock):
                            # Enviar pensamento
                            thinking_content += block.thinking

                            yield {
                                "type": "thinking",
                                "content": block.thinking
                            }

                        elif isinstance(block, ToolUseBlock):
                            tool_names[block.id] = block.name

                            yield {
                                "type": "tool_start",
                                "tool": block.name,
                                "tool_use_id": block.id,
                                "input": block.input,
                            }

                        elif isinstance(block, ToolResultBlock):
                            tool_name = tool_names.get(block.tool_use_id, "Ferramenta")

                            if isinstance(block.content, list):
                                try:
                                    content_text = json.dumps(block.content, ensure_ascii=False, indent=2)
                                except Exception:
                                    content_text = str(block.content)
                            else:
                                content_text = block.content or ""

                            yield {
                                "type": "tool_result",
                                "tool": tool_name,
                                "tool_use_id": block.tool_use_id,
                                "content": content_text,
                                "is_error": block.is_error,
                            }

                elif isinstance(msg, ResultMessage):
                    # Enviar resultado final
                    result_data = {
                        "type": "result",
                        "content": full_content,
                        "thinking": thinking_content if thinking_content else None,
                        "cost": msg.total_cost_usd,
                        "duration_ms": msg.duration_ms,
                        "num_turns": msg.num_turns,
                        "is_error": msg.is_error
                    }

                    # Enfileirar aprendizado no Neo4j
                    neo4j_operations_queue.append({
                        "tool": "mcp__neo4j-memory__learn_from_result",
                        "params": {
                            "task": f"Chat response generated",
                            "result": f"{msg.num_turns} turns, {msg.duration_ms}ms, ${msg.total_cost_usd:.4f}",
                            "success": not msg.is_error,
                            "category": "chat_interaction"
                        },
                        "timestamp": datetime.now().isoformat()
                    })

                    yield result_data

    except Exception as e:
        yield {
            "type": "error",
            "error": str(e)
        }


if __name__ == "__main__":
    import uvicorn

    print("🚀 Iniciando Claude Chat Server...")
    print("📡 WebSocket: ws://localhost:8080/ws/chat")
    print("📊 API Docs: http://localhost:8080/docs")

    uvicorn.run(app, host="0.0.0.0", port=8080, log_level="info")<|MERGE_RESOLUTION|>--- conflicted
+++ resolved
@@ -498,11 +498,7 @@
         print("Cliente desconectado")
 
 
-<<<<<<< HEAD
-async def process_with_claude(message: str, conversation_id: Optional[str] = None, session_id: Optional[str] = None) -> AsyncIterator[dict]:
-=======
 async def process_with_claude(message: str, conversation_id: str | None = None, session_id: str | None = None, is_new_session: bool = False) -> AsyncIterator[dict]:
->>>>>>> 461dfca0
     """Processa mensagem com Claude SDK e retorna chunks.
 
     Args:
